--- conflicted
+++ resolved
@@ -1,8 +1,4 @@
-<<<<<<< HEAD
-// src/components/StatusBar.js
-=======
 //home/jack/ayyaihome/frontend/src/components/StatusBar.js
->>>>>>> 76a5786c
 
 import React from 'react';
 import ModeToggle from './ModeToggle';
@@ -59,9 +55,7 @@
 
       {/* Right side with Online status and ModeToggle */}
       <div className="flex items-center space-x-4">
-        <span className="text-lg font-bold text-contrast-orange whitespace-nowrap">
-          {status}
-        </span>
+        <span className="text-lg font-bold text-contrast-orange whitespace-nowrap">Online</span>
         <ModeToggle darkMode={darkMode} toggleDarkMode={toggleDarkMode} />
       </div>
     </div>
