import React, { useState, useEffect } from 'react';
import Sidebar from './components/Sidebar';
import StatusBar from './components/StatusBar';
import MessageList from './components/MessageList';
import MessageInput from './components/MessageInput';
import { useMessageLogic } from './MessageLogic';

const App = () => {
  const {
    messages,
    input,
    setInput,
    status,
    sendMessage,
    selectedAPI,
    setSelectedAPI,
    sendStopSignal,
    setLoggedInUser,
<<<<<<< HEAD
    ttsEnabled,           
    setTtsEnabled         
  } = useMessageLogic();
=======
    ttsEnabled,
    setTtsEnabled
  } = useMessageLogic();  // All logic comes from useMessageLogic
>>>>>>> 76a5786c

  const [darkMode, setDarkMode] = useState(true);
  const [isSidebarOpen, setSidebarOpen] = useState(false);
  const [leftWidth, setLeftWidth] = useState(30); 
  const [loggedInUser, setLoggedInUserState] = useState(null);
  const [isMicActive, setIsMicActive] = useState(false); // New state to track mic activity

  const onLogin = (user) => {
    setLoggedInUserState(user);
    setLoggedInUser(user);  // Set logged in user from logic
  };

  const toggleDarkMode = () => setDarkMode(!darkMode);
  const toggleSidebar = () => setSidebarOpen(!isSidebarOpen);

  useEffect(() => {
    if (darkMode) {
      document.body.classList.add('dark-mode');
    } else {
      document.body.classList.remove('dark-mode');
    }
  }, [darkMode]);

  useEffect(() => {
    const handleKeyDown = (event) => {
      if (event.key === "Enter" && event.target.tagName !== "TEXTAREA") {
        event.preventDefault();
        sendStopSignal();  // Call stop signal from message logic
        console.log('Sending stop signal via Enter key');
      }
    };

    window.addEventListener("keydown", handleKeyDown);

    return () => {
      window.removeEventListener("keydown", handleKeyDown);
    };
  }, [sendStopSignal]);

  const handleDrag = (e) => {
    const containerOffset = (window.innerWidth - 950) / 2;
    const newLeftWidth = ((e.clientX - containerOffset) / 950) * 100;
    if (newLeftWidth > 20 && newLeftWidth < 80) {
      setLeftWidth(newLeftWidth);
    }
  };

  const handleDragEnd = () => {
    document.removeEventListener('mousemove', handleDrag);
    document.removeEventListener('mouseup', handleDragEnd);
  };

  const handleMouseDown = () => {
    document.addEventListener('mousemove', handleDrag);
    document.addEventListener('mouseup', handleDragEnd);
  };

  const scrollToAIMessage = (id) => {
    const element = document.getElementById(`ai-message-${id}`);
    if (element) {
      element.scrollIntoView({ behavior: 'smooth', block: 'center' });
    }
  };

  return (
    <div className={`min-h-screen w-full`}>
      {/* Sidebar */}
      <div className={`fixed top-0 left-0 h-full z-30 transition-transform duration-300 ${isSidebarOpen ? 'translate-x-0' : '-translate-x-full'}`}>
        <Sidebar
          isOpen={isSidebarOpen}
          selectedAPI={selectedAPI}
          setSelectedAPI={setSelectedAPI}
          darkMode={darkMode}
          ttsEnabled={ttsEnabled}
          setTtsEnabled={setTtsEnabled}
        />
      </div>

      {/* Header */}
      <div className="fixed top-0 left-0 right-0 z-40">
        <StatusBar 
          status={isMicActive ? "Listening..." : status} // Show "Listening" when mic is active
          onLogin={onLogin} 
          loggedInUser={loggedInUser} 
          darkMode={darkMode} 
          toggleDarkMode={toggleDarkMode}
          toggleSidebar={toggleSidebar}
        />
      </div>

      {/* Main content area */}
      <div className={`flex flex-col h-screen pt-16 pb-16`}>
        <div className="mx-auto main-content" style={{ maxWidth: '950px', width: '100%' }}>
          <div className={`flex flex-grow overflow-hidden transition-all duration-300`}>
            <div className="flex flex-col message-list" style={{ width: `${leftWidth}%` }}>
              <MessageList
                messages={messages}   // Messages from useMessageLogic
                sender="user"
                onMessageClick={scrollToAIMessage}
              />
            </div>
            <div className="mid-cursor-wrapper" onMouseDown={handleMouseDown}>
              <div className="mid-cursor" />
            </div>
            <div className="flex flex-col message-list" style={{ width: `${100 - leftWidth}%` }}>
              <MessageList 
                messages={messages} 
                sender="assistant" 
                onMessageClick={null} 
              />
            </div>
          </div>
        </div>
      </div>

      {/* Footer */}
      <div className="fixed bottom-0 left-0 right-0 z-40">
        <MessageInput 
          input={input} 
          setInput={setInput} 
          sendMessage={sendMessage} 
<<<<<<< HEAD
          darkMode={darkMode}
          setIsMicActive={setIsMicActive} // Pass the setIsMicActive function to MessageInput
=======
          darkMode={darkMode} 
>>>>>>> 76a5786c
        />
      </div>
    </div>
  );
};

export default App;<|MERGE_RESOLUTION|>--- conflicted
+++ resolved
@@ -16,21 +16,14 @@
     setSelectedAPI,
     sendStopSignal,
     setLoggedInUser,
-<<<<<<< HEAD
-    ttsEnabled,           
-    setTtsEnabled         
-  } = useMessageLogic();
-=======
     ttsEnabled,
     setTtsEnabled
   } = useMessageLogic();  // All logic comes from useMessageLogic
->>>>>>> 76a5786c
 
   const [darkMode, setDarkMode] = useState(true);
   const [isSidebarOpen, setSidebarOpen] = useState(false);
   const [leftWidth, setLeftWidth] = useState(30); 
   const [loggedInUser, setLoggedInUserState] = useState(null);
-  const [isMicActive, setIsMicActive] = useState(false); // New state to track mic activity
 
   const onLogin = (user) => {
     setLoggedInUserState(user);
@@ -106,7 +99,7 @@
       {/* Header */}
       <div className="fixed top-0 left-0 right-0 z-40">
         <StatusBar 
-          status={isMicActive ? "Listening..." : status} // Show "Listening" when mic is active
+          status={status} 
           onLogin={onLogin} 
           loggedInUser={loggedInUser} 
           darkMode={darkMode} 
@@ -118,6 +111,7 @@
       {/* Main content area */}
       <div className={`flex flex-col h-screen pt-16 pb-16`}>
         <div className="mx-auto main-content" style={{ maxWidth: '950px', width: '100%' }}>
+          {/* Chat area */}
           <div className={`flex flex-grow overflow-hidden transition-all duration-300`}>
             <div className="flex flex-col message-list" style={{ width: `${leftWidth}%` }}>
               <MessageList
@@ -146,12 +140,7 @@
           input={input} 
           setInput={setInput} 
           sendMessage={sendMessage} 
-<<<<<<< HEAD
-          darkMode={darkMode}
-          setIsMicActive={setIsMicActive} // Pass the setIsMicActive function to MessageInput
-=======
           darkMode={darkMode} 
->>>>>>> 76a5786c
         />
       </div>
     </div>
